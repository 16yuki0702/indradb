<<<<<<< HEAD
use super::super::{
    Datastore, EdgeDirection, EdgePropertyQuery, EdgeQuery, Transaction, VertexPropertyQuery, VertexQuery,
};
use super::managers::*;
use errors::Result;
use models;
use rocksdb::{DBCompactionStyle, Options, WriteBatch, WriteOptions, DB};
use serde_json::Value as JsonValue;
=======
>>>>>>> cce09d80
use std::i32;
use std::sync::Arc;
use std::u64;
use std::usize;

use super::managers::*;
use crate::errors::Result;
use crate::util::next_uuid;
use crate::{
    BulkInsertItem, Datastore, Edge, EdgeDirection, EdgeKey, EdgeProperties, EdgeProperty, EdgePropertyQuery,
    EdgeQuery, NamedProperty, Transaction, Type, Vertex, VertexProperties, VertexProperty, VertexPropertyQuery,
    VertexQuery,
};

use chrono::offset::Utc;
use rocksdb::{DBCompactionStyle, MemtableFactory, Options, WriteBatch, WriteOptions, DB};
use serde_json::Value as JsonValue;
use uuid::Uuid;

const CF_NAMES: [&str; 5] = [
    "vertices:v1",
    "edge_ranges:v1",
    "reversed_edge_ranges:v1",
    "vertex_properties:v1",
    "edge_properties:v1",
];

fn get_options(max_open_files: Option<i32>, bulk_load_optimized: bool) -> Options {
    // Current tuning based off of the total ordered example, flash
    // storage example on
    // https://github.com/facebook/rocksdb/wiki/RocksDB-Tuning-Guide
    let mut opts = Options::default();
    opts.create_if_missing(true);
    opts.set_compaction_style(DBCompactionStyle::Level);
    opts.set_write_buffer_size(67_108_864); // 64mb
    opts.set_max_write_buffer_number(3);
    opts.set_target_file_size_base(67_108_864); // 64mb
    opts.set_max_background_compactions(4);
    opts.set_level_zero_file_num_compaction_trigger(8);
    opts.set_level_zero_slowdown_writes_trigger(17);
    opts.set_level_zero_stop_writes_trigger(24);
    opts.set_num_levels(4);
    opts.set_max_bytes_for_level_base(536_870_912); // 512mb
    opts.set_max_bytes_for_level_multiplier(8.0);

    if let Some(max_open_files) = max_open_files {
        opts.set_max_open_files(max_open_files);
    }

    if bulk_load_optimized {
        // Via https://github.com/facebook/rocksdb/wiki/RocksDB-FAQ
        opts.set_allow_concurrent_memtable_write(false);
        opts.set_memtable_factory(MemtableFactory::Vector);
        opts.set_max_background_flushes(8);
        opts.set_disable_auto_compactions(true);
        opts.set_level_zero_file_num_compaction_trigger(1024);
        opts.set_level_zero_slowdown_writes_trigger(1024 * 5);
        opts.set_level_zero_stop_writes_trigger(1024 * 6);
    }

    opts
}

fn execute_vertex_query(db: &DB, q: VertexQuery) -> Result<Vec<VertexItem>> {
    match q {
        VertexQuery::Range(q) => {
            let vertex_manager = VertexManager::new(db);

            let next_uuid = match q.start_id {
                Some(start_id) => {
                    match next_uuid(start_id) {
                        Ok(next_uuid) => next_uuid,
                        // If we get an error back, it's because
                        // `start_id` is the maximum possible value. We
                        // know that no vertices exist whose ID is greater
                        // than the maximum possible value, so just return
                        // an empty list.
                        Err(_) => return Ok(vec![]),
                    }
                }
                None => Uuid::default(),
            };

            let mut iter: Box<dyn Iterator<Item = Result<VertexItem>>> =
                Box::new(vertex_manager.iterate_for_range(next_uuid)?);

            if let Some(ref t) = q.t {
                iter = Box::new(iter.filter(move |item| match item {
                    Ok((_, v)) => v == t,
                    Err(_) => true,
                }));
            }

            let vertices: Result<Vec<VertexItem>> = iter.take(q.limit as usize).collect();
            vertices
        }
        VertexQuery::Specific(q) => {
            let vertex_manager = VertexManager::new(db);

            let iter = q.ids.into_iter().map(move |id| match vertex_manager.get(id)? {
                Some(value) => Ok(Some((id, value))),
                None => Ok(None),
            });

            let iter = iter.filter_map(|item| match item {
                Err(err) => Some(Err(err)),
                Ok(Some(value)) => Some(Ok(value)),
                _ => None,
            });

            let vertices: Result<Vec<VertexItem>> = iter.collect();
            vertices
        }
        VertexQuery::Pipe(q) => {
            let vertex_manager = VertexManager::new(db);
            let iter = execute_edge_query(db, *q.inner)?.into_iter();
            let direction = q.direction;

            let iter = iter.map(move |(out_id, _, _, in_id)| {
                let id = match direction {
                    EdgeDirection::Outbound => out_id,
                    EdgeDirection::Inbound => in_id,
                };

                match vertex_manager.get(id)? {
                    Some(value) => Ok(Some((id, value))),
                    None => Ok(None),
                }
            });

            let iter = iter.filter_map(|item| match item {
                Err(err) => Some(Err(err)),
                Ok(Some(value)) => Some(Ok(value)),
                _ => None,
            });

            let mut iter: Box<dyn Iterator<Item = Result<VertexItem>>> = Box::new(iter);

            if let Some(ref t) = q.t {
                iter = Box::new(iter.filter(move |item| match item {
                    Ok((_, v)) => v == t,
                    Err(_) => true,
                }));
            }

            let vertices: Result<Vec<VertexItem>> = iter.take(q.limit as usize).collect();
            vertices
        }
    }
}

fn execute_edge_query(db: &DB, q: EdgeQuery) -> Result<Vec<EdgeRangeItem>> {
    match q {
        EdgeQuery::Specific(q) => {
            let edge_manager = EdgeManager::new(&db);

            let iter = q.keys.into_iter().map(move |key| -> Result<Option<EdgeRangeItem>> {
                match edge_manager.get(key.outbound_id, &key.t, key.inbound_id)? {
                    Some(update_datetime) => {
                        Ok(Some((key.outbound_id, key.t.clone(), update_datetime, key.inbound_id)))
                    }
                    None => Ok(None),
                }
            });

            let iter = iter.filter_map(|item| match item {
                Err(err) => Some(Err(err)),
                Ok(Some(value)) => Some(Ok(value)),
                _ => None,
            });

            let edges: Result<Vec<EdgeRangeItem>> = iter.collect();
            edges
        }
        EdgeQuery::Pipe(q) => {
            let vertices = execute_vertex_query(db, *q.inner)?;

            let edge_range_manager = match q.direction {
                EdgeDirection::Outbound => EdgeRangeManager::new(&db),
                EdgeDirection::Inbound => EdgeRangeManager::new_reversed(&db),
            };

            // Ideally we'd use iterators all the way down, but things
            // start breaking apart due to conditional expressions not
            // returning the same type signature, issues with `Result`s
            // and some of the iterators, etc. So at this point, we'll
            // just resort to building a vector.
            let mut edges: Vec<EdgeRangeItem> = Vec::new();

            for (id, _) in vertices.into_iter() {
                let edge_iterator = edge_range_manager.iterate_for_range(id, q.t.as_ref(), q.high)?;

                for item in edge_iterator {
                    let (edge_range_first_id, edge_range_t, edge_range_update_datetime, edge_range_second_id) = item?;

                    if let Some(low) = q.low {
                        if edge_range_update_datetime < low {
                            break;
                        }
                    }

                    edges.push(match q.direction {
                        EdgeDirection::Outbound => (
                            edge_range_first_id,
                            edge_range_t,
                            edge_range_update_datetime,
                            edge_range_second_id,
                        ),
                        EdgeDirection::Inbound => (
                            edge_range_second_id,
                            edge_range_t,
                            edge_range_update_datetime,
                            edge_range_first_id,
                        ),
                    });

                    if edges.len() == q.limit as usize {
                        break;
                    }
                }
            }

            Ok(edges)
        }
    }
}

/// A datastore that is backed by rocksdb.
#[derive(Debug)]
pub struct RocksdbDatastore {
    db: Arc<DB>,
}

impl RocksdbDatastore {
    /// Creates a new rocksdb datastore.
    ///
    /// # Arguments
    /// * `path` - The file path to the rocksdb database.
    /// * `max_open_files` - The maximum number of open files to have. If
    ///   `None`, the default will be used.
    /// * `bulk_load_optimized` - Whether to configure the database to
    ///   optimize for bulk loading, based off of suggestions from the RocksDB
    ///   FAQ.
    pub fn new(path: &str, max_open_files: Option<i32>, bulk_load_optimized: bool) -> Result<RocksdbDatastore> {
        let opts = get_options(max_open_files, bulk_load_optimized);

        let db = match DB::open_cf(&opts, path, &CF_NAMES) {
            Ok(db) => db,
            Err(_) => {
                let mut db = DB::open(&opts, path)?;

                for cf_name in &CF_NAMES {
                    db.create_cf(cf_name, &opts)?;
                }

                db
            }
        };

        Ok(RocksdbDatastore { db: Arc::new(db) })
    }

    /// Runs a repair operation on the rocksdb database.
    ///
    /// # Arguments
    /// * `path` - The file path to the rocksdb database.
    /// * `max_open_files` - The maximum number of open files to have. If
    ///   `None`, the default will be used.
    pub fn repair(path: &str, max_open_files: Option<i32>) -> Result<()> {
        let opts = get_options(max_open_files, false);
        DB::repair(&opts, path)?;
        Ok(())
    }
}

impl Datastore for RocksdbDatastore {
    type Trans = RocksdbTransaction;

    // We override the default `bulk_insert` implementation because further
    // optimization can be done by using `WriteBatch`s.
    fn bulk_insert<I>(&self, items: I) -> Result<()>
    where
        I: Iterator<Item = BulkInsertItem>,
    {
<<<<<<< HEAD
        let vertex_manager = VertexManager::new(self.db.clone());
        let edge_range_manager = EdgeRangeManager::new(self.db.clone());
        let reversed_edge_range_manager = EdgeRangeManager::new_reversed(self.db.clone());
        let vertex_property_manager = VertexPropertyManager::new(self.db.clone());
        let edge_property_manager = EdgePropertyManager::new(self.db.clone());
=======
        let db = self.db.clone();
        let vertex_manager = VertexManager::new(&db);
        let edge_manager = EdgeManager::new(&db);
        let vertex_property_manager = VertexPropertyManager::new(&db);
        let edge_property_manager = EdgePropertyManager::new(&db);
>>>>>>> cce09d80
        let mut batch = WriteBatch::default();
        let mut compact_vertices = false;
        let mut compact_edges = false;
        let mut compact_vertex_properties = false;
        let mut compact_edge_properties = false;

        for item in items {
            match item {
                BulkInsertItem::Vertex(ref vertex) => {
                    vertex_manager.create(&mut batch, vertex)?;
                    compact_vertices = true;
                }
<<<<<<< HEAD
                models::BulkInsertItem::Edge(ref edge) => {
                    edge_range_manager.set(&mut batch, edge.outbound_id, &edge.t, edge.inbound_id)?;
                    reversed_edge_range_manager.set(&mut batch, edge.inbound_id, &edge.t, edge.outbound_id)?;
=======
                BulkInsertItem::Edge(ref key) => {
                    edge_manager.set(&mut batch, key.outbound_id, &key.t, key.inbound_id, Utc::now())?;
                    compact_edges = true;
>>>>>>> cce09d80
                }
                BulkInsertItem::VertexProperty(id, ref name, ref value) => {
                    vertex_property_manager.set(&mut batch, id, name, value)?;
                    compact_vertex_properties = true;
                }
<<<<<<< HEAD
                models::BulkInsertItem::EdgeProperty(ref edge, ref name, ref value) => {
                    edge_property_manager.set(&mut batch, edge.outbound_id, &edge.t, edge.inbound_id, name, value)?;
=======
                BulkInsertItem::EdgeProperty(ref key, ref name, ref value) => {
                    edge_property_manager.set(&mut batch, key.outbound_id, &key.t, key.inbound_id, name, value)?;
                    compact_edge_properties = true;
>>>>>>> cce09d80
                }
            }
        }

        // NOTE: syncing and WAL are disabled for bulk inserts to maximize
        // performance
        let mut opts = WriteOptions::default();
        opts.set_sync(false);
        opts.disable_wal(true);
        self.db.write_opt(batch, &opts)?;

        // manually compact
        if compact_vertices {
            vertex_manager.compact();
        }
        if compact_edges {
            edge_manager.compact();
        }
        if compact_vertex_properties {
            vertex_property_manager.compact();
        }
        if compact_edge_properties {
            edge_property_manager.compact();
        }

        Ok(())
    }

    fn transaction(&self) -> Result<Self::Trans> {
        RocksdbTransaction::new(self.db.clone())
    }
}

/// A transaction that is backed by rocksdb.
#[derive(Debug)]
pub struct RocksdbTransaction {
    db: Arc<DB>,
}

impl RocksdbTransaction {
    fn new(db: Arc<DB>) -> Result<Self> {
        Ok(RocksdbTransaction { db })
    }
<<<<<<< HEAD

    fn vertex_query_to_iterator(&self, q: VertexQuery) -> Result<Box<dyn Iterator<Item = Result<VertexItem>>>> {
        match q {
            VertexQuery::Range(q) => {
                let vertex_manager = VertexManager::new(self.db.clone());

                let next_uuid = match q.start_id {
                    Some(start_id) => {
                        match next_uuid(start_id) {
                            Ok(next_uuid) => next_uuid,
                            // If we get an error back, it's because
                            // `start_id` is the maximum possible value. We
                            // know that no vertices exist whose ID is greater
                            // than the maximum possible value, so just return
                            // an empty list.
                            Err(_) => return Ok(Box::new(vec![].into_iter())),
                        }
                    }
                    None => Uuid::default(),
                };

                let mut iter: Box<dyn Iterator<Item = Result<VertexItem>>> =
                    Box::new(vertex_manager.iterate_for_range(next_uuid)?);

                if let Some(ref t) = q.t {
                    iter = Box::new(iter.filter(move |item| match item {
                        Ok((_, v)) => v == t,
                        Err(_) => true,
                    }));
                }

                let results: Vec<Result<VertexItem>> = iter.take(q.limit as usize).collect();
                Ok(Box::new(results.into_iter()))
            }
            VertexQuery::Specific(q) => {
                let vertex_manager = VertexManager::new(self.db.clone());

                let iter = q.ids.into_iter().map(move |id| match vertex_manager.get(id)? {
                    Some(value) => Ok(Some((id, value))),
                    None => Ok(None),
                });

                Ok(Box::new(remove_nones_from_iterator(iter)))
            }
            VertexQuery::Pipe(q) => {
                let vertex_manager = VertexManager::new(self.db.clone());
                let edge_iterator = self.edge_query_to_iterator(*q.inner)?;
                let direction = q.direction;

                let iter = edge_iterator.map(move |item| {
                    let (outbound_id, _, inbound_id) = item?;

                    let id = match direction {
                        EdgeDirection::Outbound => outbound_id,
                        EdgeDirection::Inbound => inbound_id,
                    };

                    match vertex_manager.get(id)? {
                        Some(value) => Ok(Some((id, value))),
                        None => Ok(None),
                    }
                });

                let mut iter: Box<dyn Iterator<Item = Result<VertexItem>>> = Box::new(remove_nones_from_iterator(iter));

                if let Some(ref t) = q.t {
                    iter = Box::new(iter.filter(move |item| match item {
                        Ok((_, v)) => v == t,
                        Err(_) => true,
                    }));
                }

                let results: Vec<Result<VertexItem>> = iter.take(q.limit as usize).collect();
                Ok(Box::new(results.into_iter()))
            }
        }
    }

    fn edge_query_to_iterator(&self, q: EdgeQuery) -> Result<Box<dyn Iterator<Item = Result<EdgeRangeItem>>>> {
        match q {
            EdgeQuery::Specific(q) => {
                let edge_range_manager = EdgeRangeManager::new(self.db.clone());

                let edges = q.edges.into_iter().map(move |edge| {
                    if edge_range_manager.exists(edge.outbound_id, &edge.t, edge.inbound_id)? {
                        Ok(Some((edge.outbound_id, edge.t, edge.inbound_id)))
                    } else {
                        Ok(None)
                    }
                });

                let iterator = remove_nones_from_iterator(edges);
                Ok(Box::new(iterator))
            }
            EdgeQuery::Pipe(q) => {
                let vertex_iterator = self.vertex_query_to_iterator(*q.inner)?;

                let edge_range_manager = match q.direction {
                    EdgeDirection::Outbound => EdgeRangeManager::new(self.db.clone()),
                    EdgeDirection::Inbound => EdgeRangeManager::new_reversed(self.db.clone()),
                };

                // Ideally we'd use iterators all the way down, but things
                // start breaking apart due to conditional expressions not
                // returning the same type signature, issues with `Result`s
                // and some of the iterators, etc. So at this point, we'll
                // just resort to building a vector.
                let mut edges: Vec<Result<EdgeRangeItem>> = Vec::new();

                for item in vertex_iterator {
                    let (id, _) = item?;
                    let edge_iterator = edge_range_manager.iterate_for_range(id, q.t.as_ref())?;

                    for item in edge_iterator {
                        match item {
                            Ok((
                                edge_range_first_id,
                                edge_range_t,
                                edge_range_second_id,
                            )) => {
                                edges.push(match q.direction {
                                    EdgeDirection::Outbound => Ok((
                                        edge_range_first_id,
                                        edge_range_t,
                                        edge_range_second_id,
                                    )),
                                    EdgeDirection::Inbound => Ok((
                                        edge_range_second_id,
                                        edge_range_t,
                                        edge_range_first_id,
                                    )),
                                })
                            }
                            Err(_) => edges.push(item),
                        }

                        if edges.len() == q.limit as usize {
                            break;
                        }
                    }
                }

                Ok(Box::new(edges.into_iter()))
            }
        }
    }
=======
>>>>>>> cce09d80
}

impl Transaction for RocksdbTransaction {
    fn create_vertex(&self, vertex: &Vertex) -> Result<bool> {
        let db = self.db.clone();
        let vertex_manager = VertexManager::new(&db);

        if vertex_manager.exists(vertex.id)? {
            Ok(false)
        } else {
            let mut batch = WriteBatch::default();
            vertex_manager.create(&mut batch, vertex)?;
            self.db.write(batch)?;
            Ok(true)
        }
    }

    fn get_vertices<Q: Into<VertexQuery>>(&self, q: Q) -> Result<Vec<Vertex>> {
        let db = self.db.clone();
        let iter = execute_vertex_query(&db, q.into())?.into_iter();

        let iter = iter.map(move |(id, t)| {
            let vertex = Vertex::with_id(id, t);
            Ok(vertex)
        });

        iter.collect()
    }

    fn delete_vertices<Q: Into<VertexQuery>>(&self, q: Q) -> Result<()> {
        let db = self.db.clone();
        let iter = execute_vertex_query(&db, q.into())?.into_iter();
        let db = self.db.clone();
        let vertex_manager = VertexManager::new(&db);
        let mut batch = WriteBatch::default();

        for (id, _) in iter {
            vertex_manager.delete(&mut batch, id)?;
        }

        self.db.write(batch)?;
        Ok(())
    }

    fn get_vertex_count(&self) -> Result<u64> {
        let db = self.db.clone();
        let vertex_manager = VertexManager::new(&db);
        let iterator = vertex_manager.iterate_for_range(Uuid::default())?;
        Ok(iterator.count() as u64)
    }

<<<<<<< HEAD
    fn create_edge(&self, edge: &models::Edge) -> Result<bool> {
        let vertex_manager = VertexManager::new(self.db.clone());
=======
    fn create_edge(&self, key: &EdgeKey) -> Result<bool> {
        let db = self.db.clone();
        let vertex_manager = VertexManager::new(&db);
>>>>>>> cce09d80

        if !vertex_manager.exists(edge.outbound_id)? || !vertex_manager.exists(edge.inbound_id)? {
            Ok(false)
        } else {
<<<<<<< HEAD
            let edge_range_manager = EdgeRangeManager::new(self.db.clone());
            let reversed_edge_range_manager = EdgeRangeManager::new_reversed(self.db.clone());
=======
            let edge_manager = EdgeManager::new(&db);
>>>>>>> cce09d80
            let mut batch = WriteBatch::default();
            edge_range_manager.set(&mut batch, edge.outbound_id, &edge.t, edge.inbound_id)?;
            reversed_edge_range_manager.set(&mut batch, edge.inbound_id, &edge.t, edge.outbound_id)?;
            self.db.write(batch)?;
            Ok(true)
        }
    }

<<<<<<< HEAD
    fn get_edges<Q: Into<models::EdgeQuery>>(&self, q: Q) -> Result<Vec<models::Edge>> {
        let iterator = self.edge_query_to_iterator(q.into())?;
        let mapped = iterator.map(|item| {
            let (outbound_id, t, inbound_id) = item?;
            Ok(models::Edge::new(outbound_id, t, inbound_id))
        });
        mapped.collect()
    }

    fn delete_edges<Q: Into<models::EdgeQuery>>(&self, q: Q) -> Result<()> {
        let edge_range_manager = EdgeRangeManager::new(self.db.clone());
        let reversed_edge_range_manager = EdgeRangeManager::new_reversed(self.db.clone());
        let edge_property_manager = EdgePropertyManager::new(self.db.clone());
        let mut batch = WriteBatch::default();

        for item in self.edge_query_to_iterator(q.into())? {
            let (outbound_id, t, inbound_id) = item?;
            edge_range_manager.delete(&mut batch, outbound_id, &t, inbound_id)?;
            reversed_edge_range_manager.delete(&mut batch, inbound_id, &t, outbound_id)?;

            for item in edge_property_manager.iterate_for_owner(outbound_id, &t, inbound_id)? {
                let ((edge_property_outbound_id, edge_property_t, edge_property_inbound_id, edge_property_name), _) = item?;
                edge_property_manager.delete(
                    &mut batch,
                    edge_property_outbound_id,
                    &edge_property_t,
                    edge_property_inbound_id,
                    &edge_property_name)?;
            }
=======
    fn get_edges<Q: Into<EdgeQuery>>(&self, q: Q) -> Result<Vec<Edge>> {
        let db = self.db.clone();
        let iter = execute_edge_query(&db, q.into())?.into_iter();

        let iter = iter.map(move |(out_id, t, update_datetime, in_id)| {
            let key = EdgeKey::new(out_id, t, in_id);
            let edge = Edge::new(key, update_datetime);
            Ok(edge)
        });

        iter.collect()
    }

    fn delete_edges<Q: Into<EdgeQuery>>(&self, q: Q) -> Result<()> {
        let db = self.db.clone();
        let edge_manager = EdgeManager::new(&db);
        let vertex_manager = VertexManager::new(&db);
        let iter = execute_edge_query(&db, q.into())?;
        let mut batch = WriteBatch::default();

        for (out_id, t, update_datetime, in_id) in iter {
            if vertex_manager.get(out_id)?.is_some() {
                edge_manager.delete(&mut batch, out_id, &t, in_id, update_datetime)?;
            };
>>>>>>> cce09d80
        }

        self.db.write(batch)?;
        Ok(())
    }

    fn get_edge_count(&self, id: Uuid, t: Option<&Type>, direction: EdgeDirection) -> Result<u64> {
        let db = self.db.clone();

        let edge_range_manager = match direction {
            EdgeDirection::Outbound => EdgeRangeManager::new(&db),
            EdgeDirection::Inbound => EdgeRangeManager::new_reversed(&db),
        };

        let count = edge_range_manager.iterate_for_range(id, t)?.count();

        Ok(count as u64)
    }

    fn get_vertex_properties(&self, q: VertexPropertyQuery) -> Result<Vec<VertexProperty>> {
        let db = self.db.clone();
        let manager = VertexPropertyManager::new(&db);
        let mut properties = Vec::new();

        for (id, _) in execute_vertex_query(&db, q.inner)?.into_iter() {
            let value = manager.get(id, &q.name)?;

            if let Some(value) = value {
                properties.push(VertexProperty::new(id, value));
            }
        }

        Ok(properties)
    }

    fn get_all_vertex_properties<Q: Into<VertexQuery>>(&self, q: Q) -> Result<Vec<VertexProperties>> {
        let db = self.db.clone();
        let iter = execute_vertex_query(&db, q.into())?.into_iter();
        let manager = VertexPropertyManager::new(&db);

        let iter = iter.map(move |(id, t)| {
            let vertex = Vertex::with_id(id, t);

            let it = manager.iterate_for_owner(id)?;
            let props: Result<Vec<_>> = it.map(|r| r).collect();
            let props_iter = props?.into_iter();
            let props = props_iter
                .map(|((_, name), value)| NamedProperty::new(name, value))
                .collect();

            Ok(VertexProperties::new(vertex, props))
        });

        iter.collect()
    }

    fn set_vertex_properties(&self, q: VertexPropertyQuery, value: &JsonValue) -> Result<()> {
        let db = self.db.clone();
        let manager = VertexPropertyManager::new(&db);
        let mut batch = WriteBatch::default();

        for (id, _) in execute_vertex_query(&db, q.inner)?.into_iter() {
            manager.set(&mut batch, id, &q.name, value)?;
        }

        self.db.write(batch)?;
        Ok(())
    }

    fn delete_vertex_properties(&self, q: VertexPropertyQuery) -> Result<()> {
        let db = self.db.clone();
        let manager = VertexPropertyManager::new(&db);
        let mut batch = WriteBatch::default();

        for (id, _) in execute_vertex_query(&db, q.inner)?.into_iter() {
            manager.delete(&mut batch, id, &q.name)?;
        }

        self.db.write(batch)?;
        Ok(())
    }

    fn get_edge_properties(&self, q: EdgePropertyQuery) -> Result<Vec<EdgeProperty>> {
        let db = self.db.clone();
        let manager = EdgePropertyManager::new(&db);
        let mut properties = Vec::new();

<<<<<<< HEAD
        for item in self.edge_query_to_iterator(q.inner)? {
            let (outbound_id, t, inbound_id) = item?;
            let value = manager.get(outbound_id, &t, inbound_id, &q.name)?;

            if let Some(value) = value {
                let edge = models::Edge::new(outbound_id, t, inbound_id);
                properties.push(models::EdgeProperty::new(edge, value));
=======
        for (out_id, t, _, in_id) in execute_edge_query(&db, q.inner)?.into_iter() {
            let value = manager.get(out_id, &t, in_id, &q.name)?;

            if let Some(value) = value {
                let key = EdgeKey::new(out_id, t, in_id);
                properties.push(EdgeProperty::new(key, value));
>>>>>>> cce09d80
            }
        }

        Ok(properties)
    }

    fn get_all_edge_properties<Q: Into<EdgeQuery>>(&self, q: Q) -> Result<Vec<EdgeProperties>> {
        let db = self.db.clone();
        let iter = execute_edge_query(&db, q.into())?.into_iter();
        let manager = EdgePropertyManager::new(&db);

        let iter = iter.map(move |(out_id, t, time, in_id)| {
            let edge = Edge::new(EdgeKey::new(out_id, t.clone(), in_id), time);
            let it = manager.iterate_for_owner(out_id, &t, in_id)?;
            let props: Result<Vec<_>> = it.map(|r| r).collect();
            let props_iter = props?.into_iter();
            let props = props_iter
                .map(|((_, _, _, name), value)| NamedProperty::new(name, value))
                .collect();

            Ok(EdgeProperties::new(edge, props))
        });

        iter.collect()
    }

    fn set_edge_properties(&self, q: EdgePropertyQuery, value: &JsonValue) -> Result<()> {
        let db = self.db.clone();
        let manager = EdgePropertyManager::new(&db);
        let mut batch = WriteBatch::default();

<<<<<<< HEAD
        for item in self.edge_query_to_iterator(q.inner)? {
            let (outbound_id, t, inbound_id) = item?;
            manager.set(&mut batch, outbound_id, &t, inbound_id, &q.name, value)?;
=======
        for (out_id, t, _, in_id) in execute_edge_query(&db, q.inner)?.into_iter() {
            manager.set(&mut batch, out_id, &t, in_id, &q.name, value)?;
>>>>>>> cce09d80
        }

        self.db.write(batch)?;
        Ok(())
    }

    fn delete_edge_properties(&self, q: EdgePropertyQuery) -> Result<()> {
        let db = self.db.clone();
        let manager = EdgePropertyManager::new(&db);
        let mut batch = WriteBatch::default();

<<<<<<< HEAD
        for item in self.edge_query_to_iterator(q.inner)? {
            let (outbound_id, t, inbound_id) = item?;
            manager.delete(&mut batch, outbound_id, &t, inbound_id, &q.name)?;
=======
        for (out_id, t, _, in_id) in execute_edge_query(&db, q.inner)?.into_iter() {
            manager.delete(&mut batch, out_id, &t, in_id, &q.name)?;
>>>>>>> cce09d80
        }

        self.db.write(batch)?;
        Ok(())
    }
}<|MERGE_RESOLUTION|>--- conflicted
+++ resolved
@@ -1,14 +1,3 @@
-<<<<<<< HEAD
-use super::super::{
-    Datastore, EdgeDirection, EdgePropertyQuery, EdgeQuery, Transaction, VertexPropertyQuery, VertexQuery,
-};
-use super::managers::*;
-use errors::Result;
-use models;
-use rocksdb::{DBCompactionStyle, Options, WriteBatch, WriteOptions, DB};
-use serde_json::Value as JsonValue;
-=======
->>>>>>> cce09d80
 use std::i32;
 use std::sync::Arc;
 use std::u64;
@@ -18,12 +7,11 @@
 use crate::errors::Result;
 use crate::util::next_uuid;
 use crate::{
-    BulkInsertItem, Datastore, Edge, EdgeDirection, EdgeKey, EdgeProperties, EdgeProperty, EdgePropertyQuery,
+    BulkInsertItem, Datastore, Edge, EdgeDirection, EdgeProperties, EdgeProperty, EdgePropertyQuery,
     EdgeQuery, NamedProperty, Transaction, Type, Vertex, VertexProperties, VertexProperty, VertexPropertyQuery,
     VertexQuery,
 };
 
-use chrono::offset::Utc;
 use rocksdb::{DBCompactionStyle, MemtableFactory, Options, WriteBatch, WriteOptions, DB};
 use serde_json::Value as JsonValue;
 use uuid::Uuid;
@@ -127,7 +115,7 @@
             let iter = execute_edge_query(db, *q.inner)?.into_iter();
             let direction = q.direction;
 
-            let iter = iter.map(move |(out_id, _, _, in_id)| {
+            let iter = iter.map(move |(out_id, _, in_id)| {
                 let id = match direction {
                     EdgeDirection::Outbound => out_id,
                     EdgeDirection::Inbound => in_id,
@@ -163,14 +151,13 @@
 fn execute_edge_query(db: &DB, q: EdgeQuery) -> Result<Vec<EdgeRangeItem>> {
     match q {
         EdgeQuery::Specific(q) => {
-            let edge_manager = EdgeManager::new(&db);
-
-            let iter = q.keys.into_iter().map(move |key| -> Result<Option<EdgeRangeItem>> {
-                match edge_manager.get(key.outbound_id, &key.t, key.inbound_id)? {
-                    Some(update_datetime) => {
-                        Ok(Some((key.outbound_id, key.t.clone(), update_datetime, key.inbound_id)))
-                    }
-                    None => Ok(None),
+            let edge_range_manager = EdgeRangeManager::new(db);
+
+            let iter = q.edges.into_iter().map(move |edge| {
+                if edge_range_manager.exists(edge.outbound_id, &edge.t, edge.inbound_id)? {
+                    Ok(Some((edge.outbound_id, edge.t, edge.inbound_id)))
+                } else {
+                    Ok(None)
                 }
             });
 
@@ -199,28 +186,20 @@
             let mut edges: Vec<EdgeRangeItem> = Vec::new();
 
             for (id, _) in vertices.into_iter() {
-                let edge_iterator = edge_range_manager.iterate_for_range(id, q.t.as_ref(), q.high)?;
+                let edge_iterator = edge_range_manager.iterate_for_range(id, q.t.as_ref())?;
 
                 for item in edge_iterator {
-                    let (edge_range_first_id, edge_range_t, edge_range_update_datetime, edge_range_second_id) = item?;
-
-                    if let Some(low) = q.low {
-                        if edge_range_update_datetime < low {
-                            break;
-                        }
-                    }
+                    let (edge_range_first_id, edge_range_t, edge_range_second_id) = item?;
 
                     edges.push(match q.direction {
                         EdgeDirection::Outbound => (
                             edge_range_first_id,
                             edge_range_t,
-                            edge_range_update_datetime,
                             edge_range_second_id,
                         ),
                         EdgeDirection::Inbound => (
                             edge_range_second_id,
                             edge_range_t,
-                            edge_range_update_datetime,
                             edge_range_first_id,
                         ),
                     });
@@ -293,19 +272,12 @@
     where
         I: Iterator<Item = BulkInsertItem>,
     {
-<<<<<<< HEAD
-        let vertex_manager = VertexManager::new(self.db.clone());
-        let edge_range_manager = EdgeRangeManager::new(self.db.clone());
-        let reversed_edge_range_manager = EdgeRangeManager::new_reversed(self.db.clone());
-        let vertex_property_manager = VertexPropertyManager::new(self.db.clone());
-        let edge_property_manager = EdgePropertyManager::new(self.db.clone());
-=======
         let db = self.db.clone();
         let vertex_manager = VertexManager::new(&db);
-        let edge_manager = EdgeManager::new(&db);
+        let edge_range_manager = EdgeRangeManager::new(&db);
+        let reversed_edge_range_manager = EdgeRangeManager::new_reversed(&db);
         let vertex_property_manager = VertexPropertyManager::new(&db);
         let edge_property_manager = EdgePropertyManager::new(&db);
->>>>>>> cce09d80
         let mut batch = WriteBatch::default();
         let mut compact_vertices = false;
         let mut compact_edges = false;
@@ -318,28 +290,18 @@
                     vertex_manager.create(&mut batch, vertex)?;
                     compact_vertices = true;
                 }
-<<<<<<< HEAD
-                models::BulkInsertItem::Edge(ref edge) => {
+                BulkInsertItem::Edge(ref edge) => {
                     edge_range_manager.set(&mut batch, edge.outbound_id, &edge.t, edge.inbound_id)?;
                     reversed_edge_range_manager.set(&mut batch, edge.inbound_id, &edge.t, edge.outbound_id)?;
-=======
-                BulkInsertItem::Edge(ref key) => {
-                    edge_manager.set(&mut batch, key.outbound_id, &key.t, key.inbound_id, Utc::now())?;
                     compact_edges = true;
->>>>>>> cce09d80
                 }
                 BulkInsertItem::VertexProperty(id, ref name, ref value) => {
                     vertex_property_manager.set(&mut batch, id, name, value)?;
                     compact_vertex_properties = true;
                 }
-<<<<<<< HEAD
-                models::BulkInsertItem::EdgeProperty(ref edge, ref name, ref value) => {
+                BulkInsertItem::EdgeProperty(ref edge, ref name, ref value) => {
                     edge_property_manager.set(&mut batch, edge.outbound_id, &edge.t, edge.inbound_id, name, value)?;
-=======
-                BulkInsertItem::EdgeProperty(ref key, ref name, ref value) => {
-                    edge_property_manager.set(&mut batch, key.outbound_id, &key.t, key.inbound_id, name, value)?;
                     compact_edge_properties = true;
->>>>>>> cce09d80
                 }
             }
         }
@@ -356,7 +318,8 @@
             vertex_manager.compact();
         }
         if compact_edges {
-            edge_manager.compact();
+            edge_range_manager.compact();
+            reversed_edge_range_manager.compact();
         }
         if compact_vertex_properties {
             vertex_property_manager.compact();
@@ -383,155 +346,6 @@
     fn new(db: Arc<DB>) -> Result<Self> {
         Ok(RocksdbTransaction { db })
     }
-<<<<<<< HEAD
-
-    fn vertex_query_to_iterator(&self, q: VertexQuery) -> Result<Box<dyn Iterator<Item = Result<VertexItem>>>> {
-        match q {
-            VertexQuery::Range(q) => {
-                let vertex_manager = VertexManager::new(self.db.clone());
-
-                let next_uuid = match q.start_id {
-                    Some(start_id) => {
-                        match next_uuid(start_id) {
-                            Ok(next_uuid) => next_uuid,
-                            // If we get an error back, it's because
-                            // `start_id` is the maximum possible value. We
-                            // know that no vertices exist whose ID is greater
-                            // than the maximum possible value, so just return
-                            // an empty list.
-                            Err(_) => return Ok(Box::new(vec![].into_iter())),
-                        }
-                    }
-                    None => Uuid::default(),
-                };
-
-                let mut iter: Box<dyn Iterator<Item = Result<VertexItem>>> =
-                    Box::new(vertex_manager.iterate_for_range(next_uuid)?);
-
-                if let Some(ref t) = q.t {
-                    iter = Box::new(iter.filter(move |item| match item {
-                        Ok((_, v)) => v == t,
-                        Err(_) => true,
-                    }));
-                }
-
-                let results: Vec<Result<VertexItem>> = iter.take(q.limit as usize).collect();
-                Ok(Box::new(results.into_iter()))
-            }
-            VertexQuery::Specific(q) => {
-                let vertex_manager = VertexManager::new(self.db.clone());
-
-                let iter = q.ids.into_iter().map(move |id| match vertex_manager.get(id)? {
-                    Some(value) => Ok(Some((id, value))),
-                    None => Ok(None),
-                });
-
-                Ok(Box::new(remove_nones_from_iterator(iter)))
-            }
-            VertexQuery::Pipe(q) => {
-                let vertex_manager = VertexManager::new(self.db.clone());
-                let edge_iterator = self.edge_query_to_iterator(*q.inner)?;
-                let direction = q.direction;
-
-                let iter = edge_iterator.map(move |item| {
-                    let (outbound_id, _, inbound_id) = item?;
-
-                    let id = match direction {
-                        EdgeDirection::Outbound => outbound_id,
-                        EdgeDirection::Inbound => inbound_id,
-                    };
-
-                    match vertex_manager.get(id)? {
-                        Some(value) => Ok(Some((id, value))),
-                        None => Ok(None),
-                    }
-                });
-
-                let mut iter: Box<dyn Iterator<Item = Result<VertexItem>>> = Box::new(remove_nones_from_iterator(iter));
-
-                if let Some(ref t) = q.t {
-                    iter = Box::new(iter.filter(move |item| match item {
-                        Ok((_, v)) => v == t,
-                        Err(_) => true,
-                    }));
-                }
-
-                let results: Vec<Result<VertexItem>> = iter.take(q.limit as usize).collect();
-                Ok(Box::new(results.into_iter()))
-            }
-        }
-    }
-
-    fn edge_query_to_iterator(&self, q: EdgeQuery) -> Result<Box<dyn Iterator<Item = Result<EdgeRangeItem>>>> {
-        match q {
-            EdgeQuery::Specific(q) => {
-                let edge_range_manager = EdgeRangeManager::new(self.db.clone());
-
-                let edges = q.edges.into_iter().map(move |edge| {
-                    if edge_range_manager.exists(edge.outbound_id, &edge.t, edge.inbound_id)? {
-                        Ok(Some((edge.outbound_id, edge.t, edge.inbound_id)))
-                    } else {
-                        Ok(None)
-                    }
-                });
-
-                let iterator = remove_nones_from_iterator(edges);
-                Ok(Box::new(iterator))
-            }
-            EdgeQuery::Pipe(q) => {
-                let vertex_iterator = self.vertex_query_to_iterator(*q.inner)?;
-
-                let edge_range_manager = match q.direction {
-                    EdgeDirection::Outbound => EdgeRangeManager::new(self.db.clone()),
-                    EdgeDirection::Inbound => EdgeRangeManager::new_reversed(self.db.clone()),
-                };
-
-                // Ideally we'd use iterators all the way down, but things
-                // start breaking apart due to conditional expressions not
-                // returning the same type signature, issues with `Result`s
-                // and some of the iterators, etc. So at this point, we'll
-                // just resort to building a vector.
-                let mut edges: Vec<Result<EdgeRangeItem>> = Vec::new();
-
-                for item in vertex_iterator {
-                    let (id, _) = item?;
-                    let edge_iterator = edge_range_manager.iterate_for_range(id, q.t.as_ref())?;
-
-                    for item in edge_iterator {
-                        match item {
-                            Ok((
-                                edge_range_first_id,
-                                edge_range_t,
-                                edge_range_second_id,
-                            )) => {
-                                edges.push(match q.direction {
-                                    EdgeDirection::Outbound => Ok((
-                                        edge_range_first_id,
-                                        edge_range_t,
-                                        edge_range_second_id,
-                                    )),
-                                    EdgeDirection::Inbound => Ok((
-                                        edge_range_second_id,
-                                        edge_range_t,
-                                        edge_range_first_id,
-                                    )),
-                                })
-                            }
-                            Err(_) => edges.push(item),
-                        }
-
-                        if edges.len() == q.limit as usize {
-                            break;
-                        }
-                    }
-                }
-
-                Ok(Box::new(edges.into_iter()))
-            }
-        }
-    }
-=======
->>>>>>> cce09d80
 }
 
 impl Transaction for RocksdbTransaction {
@@ -583,24 +397,15 @@
         Ok(iterator.count() as u64)
     }
 
-<<<<<<< HEAD
-    fn create_edge(&self, edge: &models::Edge) -> Result<bool> {
-        let vertex_manager = VertexManager::new(self.db.clone());
-=======
-    fn create_edge(&self, key: &EdgeKey) -> Result<bool> {
+    fn create_edge(&self, edge: &Edge) -> Result<bool> {
         let db = self.db.clone();
         let vertex_manager = VertexManager::new(&db);
->>>>>>> cce09d80
 
         if !vertex_manager.exists(edge.outbound_id)? || !vertex_manager.exists(edge.inbound_id)? {
             Ok(false)
         } else {
-<<<<<<< HEAD
-            let edge_range_manager = EdgeRangeManager::new(self.db.clone());
-            let reversed_edge_range_manager = EdgeRangeManager::new_reversed(self.db.clone());
-=======
-            let edge_manager = EdgeManager::new(&db);
->>>>>>> cce09d80
+            let edge_range_manager = EdgeRangeManager::new(&db);
+            let reversed_edge_range_manager = EdgeRangeManager::new_reversed(&db);
             let mut batch = WriteBatch::default();
             edge_range_manager.set(&mut batch, edge.outbound_id, &edge.t, edge.inbound_id)?;
             reversed_edge_range_manager.set(&mut batch, edge.inbound_id, &edge.t, edge.outbound_id)?;
@@ -609,24 +414,26 @@
         }
     }
 
-<<<<<<< HEAD
-    fn get_edges<Q: Into<models::EdgeQuery>>(&self, q: Q) -> Result<Vec<models::Edge>> {
-        let iterator = self.edge_query_to_iterator(q.into())?;
-        let mapped = iterator.map(|item| {
-            let (outbound_id, t, inbound_id) = item?;
-            Ok(models::Edge::new(outbound_id, t, inbound_id))
+    fn get_edges<Q: Into<EdgeQuery>>(&self, q: Q) -> Result<Vec<Edge>> {
+        let db = self.db.clone();
+        let iter = execute_edge_query(&db, q.into())?.into_iter();
+
+        let iter = iter.map(move |(out_id, t, in_id)| {
+            let edge = Edge::new(out_id, t, in_id);
+            Ok(edge)
         });
-        mapped.collect()
-    }
-
-    fn delete_edges<Q: Into<models::EdgeQuery>>(&self, q: Q) -> Result<()> {
-        let edge_range_manager = EdgeRangeManager::new(self.db.clone());
-        let reversed_edge_range_manager = EdgeRangeManager::new_reversed(self.db.clone());
-        let edge_property_manager = EdgePropertyManager::new(self.db.clone());
-        let mut batch = WriteBatch::default();
-
-        for item in self.edge_query_to_iterator(q.into())? {
-            let (outbound_id, t, inbound_id) = item?;
+
+        iter.collect()
+    }
+
+    fn delete_edges<Q: Into<EdgeQuery>>(&self, q: Q) -> Result<()> {
+        let db = self.db.clone();
+        let edge_range_manager = EdgeRangeManager::new(&db);
+        let reversed_edge_range_manager = EdgeRangeManager::new_reversed(&db);
+        let edge_property_manager = EdgePropertyManager::new(&db);
+        let mut batch = WriteBatch::default();
+
+        for (outbound_id, t, inbound_id) in execute_edge_query(&db, q.into())? {
             edge_range_manager.delete(&mut batch, outbound_id, &t, inbound_id)?;
             reversed_edge_range_manager.delete(&mut batch, inbound_id, &t, outbound_id)?;
 
@@ -639,32 +446,6 @@
                     edge_property_inbound_id,
                     &edge_property_name)?;
             }
-=======
-    fn get_edges<Q: Into<EdgeQuery>>(&self, q: Q) -> Result<Vec<Edge>> {
-        let db = self.db.clone();
-        let iter = execute_edge_query(&db, q.into())?.into_iter();
-
-        let iter = iter.map(move |(out_id, t, update_datetime, in_id)| {
-            let key = EdgeKey::new(out_id, t, in_id);
-            let edge = Edge::new(key, update_datetime);
-            Ok(edge)
-        });
-
-        iter.collect()
-    }
-
-    fn delete_edges<Q: Into<EdgeQuery>>(&self, q: Q) -> Result<()> {
-        let db = self.db.clone();
-        let edge_manager = EdgeManager::new(&db);
-        let vertex_manager = VertexManager::new(&db);
-        let iter = execute_edge_query(&db, q.into())?;
-        let mut batch = WriteBatch::default();
-
-        for (out_id, t, update_datetime, in_id) in iter {
-            if vertex_manager.get(out_id)?.is_some() {
-                edge_manager.delete(&mut batch, out_id, &t, in_id, update_datetime)?;
-            };
->>>>>>> cce09d80
         }
 
         self.db.write(batch)?;
@@ -752,22 +533,12 @@
         let manager = EdgePropertyManager::new(&db);
         let mut properties = Vec::new();
 
-<<<<<<< HEAD
-        for item in self.edge_query_to_iterator(q.inner)? {
-            let (outbound_id, t, inbound_id) = item?;
-            let value = manager.get(outbound_id, &t, inbound_id, &q.name)?;
+        for (out_id, t, in_id) in execute_edge_query(&db, q.inner)?.into_iter() {
+            let value = manager.get(out_id, &t, in_id, &q.name)?;
 
             if let Some(value) = value {
-                let edge = models::Edge::new(outbound_id, t, inbound_id);
-                properties.push(models::EdgeProperty::new(edge, value));
-=======
-        for (out_id, t, _, in_id) in execute_edge_query(&db, q.inner)?.into_iter() {
-            let value = manager.get(out_id, &t, in_id, &q.name)?;
-
-            if let Some(value) = value {
-                let key = EdgeKey::new(out_id, t, in_id);
-                properties.push(EdgeProperty::new(key, value));
->>>>>>> cce09d80
+                let edge = Edge::new(out_id, t, in_id);
+                properties.push(EdgeProperty::new(edge, value));
             }
         }
 
@@ -779,8 +550,8 @@
         let iter = execute_edge_query(&db, q.into())?.into_iter();
         let manager = EdgePropertyManager::new(&db);
 
-        let iter = iter.map(move |(out_id, t, time, in_id)| {
-            let edge = Edge::new(EdgeKey::new(out_id, t.clone(), in_id), time);
+        let iter = iter.map(move |(out_id, t, in_id)| {
+            let edge = Edge::new(out_id, t.clone(), in_id);
             let it = manager.iterate_for_owner(out_id, &t, in_id)?;
             let props: Result<Vec<_>> = it.map(|r| r).collect();
             let props_iter = props?.into_iter();
@@ -799,14 +570,8 @@
         let manager = EdgePropertyManager::new(&db);
         let mut batch = WriteBatch::default();
 
-<<<<<<< HEAD
-        for item in self.edge_query_to_iterator(q.inner)? {
-            let (outbound_id, t, inbound_id) = item?;
-            manager.set(&mut batch, outbound_id, &t, inbound_id, &q.name, value)?;
-=======
-        for (out_id, t, _, in_id) in execute_edge_query(&db, q.inner)?.into_iter() {
+        for (out_id, t, in_id) in execute_edge_query(&db, q.inner)?.into_iter() {
             manager.set(&mut batch, out_id, &t, in_id, &q.name, value)?;
->>>>>>> cce09d80
         }
 
         self.db.write(batch)?;
@@ -818,14 +583,8 @@
         let manager = EdgePropertyManager::new(&db);
         let mut batch = WriteBatch::default();
 
-<<<<<<< HEAD
-        for item in self.edge_query_to_iterator(q.inner)? {
-            let (outbound_id, t, inbound_id) = item?;
-            manager.delete(&mut batch, outbound_id, &t, inbound_id, &q.name)?;
-=======
-        for (out_id, t, _, in_id) in execute_edge_query(&db, q.inner)?.into_iter() {
+        for (out_id, t, in_id) in execute_edge_query(&db, q.inner)?.into_iter() {
             manager.delete(&mut batch, out_id, &t, in_id, &q.name)?;
->>>>>>> cce09d80
         }
 
         self.db.write(batch)?;
