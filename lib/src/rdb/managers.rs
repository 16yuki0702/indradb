use std::io::Cursor;
use std::ops::Deref;
use std::u8;

use super::bytes::*;
<<<<<<< HEAD
use errors::Result;
use models;
=======
use crate::errors::Result;
use crate::models;

use chrono::offset::Utc;
use chrono::DateTime;
>>>>>>> cce09d80
use rocksdb::{ColumnFamily, DBIterator, Direction, IteratorMode, WriteBatch, DB};
use serde_json;
use serde_json::Value as JsonValue;
use uuid::Uuid;

pub type OwnedPropertyItem = ((Uuid, String), JsonValue);
pub type VertexItem = (Uuid, models::Type);
pub type EdgeRangeItem = (Uuid, models::Type, Uuid);
pub type EdgePropertyItem = ((Uuid, models::Type, Uuid, String), JsonValue);

pub struct VertexManager<'a> {
    pub db: &'a DB,
    pub cf: &'a ColumnFamily,
}

impl<'a> VertexManager<'a> {
    pub fn new(db: &'a DB) -> Self {
        VertexManager {
            cf: db.cf_handle("vertices:v1").unwrap(),
            db,
        }
    }

    fn key(&self, id: Uuid) -> Vec<u8> {
        build(&[Component::Uuid(id)])
    }

    pub fn exists(&self, id: Uuid) -> Result<bool> {
        Ok(self.db.get_cf(self.cf, &self.key(id))?.is_some())
    }

    pub fn get(&self, id: Uuid) -> Result<Option<models::Type>> {
        match self.db.get_cf(self.cf, &self.key(id))? {
            Some(value_bytes) => {
                let mut cursor = Cursor::new(value_bytes.deref());
                Ok(Some(read_type(&mut cursor)))
            }
            None => Ok(None),
        }
    }

    fn iterate(&'a self, iterator: DBIterator<'a>) -> Result<impl Iterator<Item = Result<VertexItem>> + 'a> {
        Ok(iterator.map(|item| -> Result<VertexItem> {
            let (k, v) = item;

            let id = {
                debug_assert_eq!(k.len(), 16);
                let mut cursor = Cursor::new(k);
                read_uuid(&mut cursor)
            };

            let mut cursor = Cursor::new(v);
            let t = read_type(&mut cursor);
            Ok((id, t))
        }))
    }

    pub fn iterate_for_range(&'a self, id: Uuid) -> Result<impl Iterator<Item = Result<VertexItem>> + 'a> {
        let low_key = build(&[Component::Uuid(id)]);
        let iter = self
            .db
            .iterator_cf(self.cf, IteratorMode::From(&low_key, Direction::Forward))?;
        self.iterate(iter)
    }

    pub fn create(&self, batch: &mut WriteBatch, vertex: &models::Vertex) -> Result<()> {
        let key = self.key(vertex.id);
        batch.put_cf(self.cf, &key, &build(&[Component::Type(&vertex.t)]))?;
        Ok(())
    }

    pub fn delete(&self, mut batch: &mut WriteBatch, id: Uuid) -> Result<()> {
        batch.delete_cf(self.cf, &self.key(id))?;

        let vertex_property_manager = VertexPropertyManager::new(self.db);
        for item in vertex_property_manager.iterate_for_owner(id)? {
            let ((vertex_property_owner_id, vertex_property_name), _) = item?;
            vertex_property_manager.delete(&mut batch, vertex_property_owner_id, &vertex_property_name[..])?;
        }

<<<<<<< HEAD
        let edge_range_manager = EdgeRangeManager::new(self.db.clone());
        for item in edge_range_manager.iterate_for_owner(id)? {
            let (edge_range_outbound_id, edge_range_t, edge_range_inbound_id) = item?;
            debug_assert_eq!(edge_range_outbound_id, id);
            edge_range_manager.delete(
                &mut batch,
                edge_range_outbound_id,
                &edge_range_t,
                edge_range_inbound_id,
            )?;
        }

        let reversed_edge_range_manager = EdgeRangeManager::new_reversed(self.db.clone());
        for item in reversed_edge_range_manager.iterate_for_owner(id)? {
            let (
                reversed_edge_range_inbound_id,
                reversed_edge_range_t,
                reversed_edge_range_outbound_id,
            ) = item?;
            debug_assert_eq!(reversed_edge_range_inbound_id, id);
            reversed_edge_range_manager.delete(
                &mut batch,
                reversed_edge_range_outbound_id,
                &reversed_edge_range_t,
                reversed_edge_range_inbound_id,
=======
        let edge_manager = EdgeManager::new(self.db);

        {
            let edge_range_manager = EdgeRangeManager::new(self.db);
            for item in edge_range_manager.iterate_for_owner(id)? {
                let (edge_range_out_id, edge_range_t, edge_range_update_datetime, edge_range_in_id) = item?;
                debug_assert_eq!(edge_range_out_id, id);
                edge_manager.delete(
                    &mut batch,
                    edge_range_out_id,
                    &edge_range_t,
                    edge_range_in_id,
                    edge_range_update_datetime,
                )?;
            }
        }

        {
            let reversed_edge_range_manager = EdgeRangeManager::new_reversed(self.db);
            for item in reversed_edge_range_manager.iterate_for_owner(id)? {
                let (
                    reversed_edge_range_in_id,
                    reversed_edge_range_t,
                    reversed_edge_range_update_datetime,
                    reversed_edge_range_out_id,
                ) = item?;
                debug_assert_eq!(reversed_edge_range_in_id, id);
                edge_manager.delete(
                    &mut batch,
                    reversed_edge_range_out_id,
                    &reversed_edge_range_t,
                    reversed_edge_range_in_id,
                    reversed_edge_range_update_datetime,
                )?;
            }
        }

        Ok(())
    }

    pub fn compact(&self) {
        self.db.compact_range_cf::<&[u8], &[u8]>(self.cf, None, None);
    }
}

pub struct EdgeManager<'a> {
    pub db: &'a DB,
    pub cf: &'a ColumnFamily,
}

impl<'a> EdgeManager<'a> {
    pub fn new(db: &'a DB) -> Self {
        EdgeManager {
            cf: db.cf_handle("edges:v1").unwrap(),
            db,
        }
    }

    fn key(&self, out_id: Uuid, t: &models::Type, in_id: Uuid) -> Vec<u8> {
        build(&[Component::Uuid(out_id), Component::Type(t), Component::Uuid(in_id)])
    }

    pub fn get(&self, out_id: Uuid, t: &models::Type, in_id: Uuid) -> Result<Option<DateTime<Utc>>> {
        match self.db.get_cf(self.cf, &self.key(out_id, t, in_id))? {
            Some(value_bytes) => {
                let mut cursor = Cursor::new(value_bytes.deref());
                Ok(Some(read_datetime(&mut cursor)))
            }
            None => Ok(None),
        }
    }

    pub fn set(
        &self,
        mut batch: &mut WriteBatch,
        out_id: Uuid,
        t: &models::Type,
        in_id: Uuid,
        new_update_datetime: DateTime<Utc>,
    ) -> Result<()> {
        let edge_range_manager = EdgeRangeManager::new(self.db);
        let reversed_edge_range_manager = EdgeRangeManager::new_reversed(self.db);

        if let Some(update_datetime) = self.get(out_id, t, in_id)? {
            edge_range_manager.delete(&mut batch, out_id, t, update_datetime, in_id)?;
            reversed_edge_range_manager.delete(&mut batch, in_id, t, update_datetime, out_id)?;
        }

        let key = self.key(out_id, t, in_id);
        batch.put_cf(self.cf, &key, &build(&[Component::DateTime(new_update_datetime)]))?;
        edge_range_manager.set(&mut batch, out_id, t, new_update_datetime, in_id)?;
        reversed_edge_range_manager.set(&mut batch, in_id, t, new_update_datetime, out_id)?;
        Ok(())
    }

    pub fn delete(
        &self,
        mut batch: &mut WriteBatch,
        out_id: Uuid,
        t: &models::Type,
        in_id: Uuid,
        update_datetime: DateTime<Utc>,
    ) -> Result<()> {
        batch.delete_cf(self.cf, &self.key(out_id, t, in_id))?;

        let edge_range_manager = EdgeRangeManager::new(self.db);
        edge_range_manager.delete(&mut batch, out_id, t, update_datetime, in_id)?;

        let reversed_edge_range_manager = EdgeRangeManager::new_reversed(self.db);
        reversed_edge_range_manager.delete(&mut batch, in_id, t, update_datetime, out_id)?;

        let edge_property_manager = EdgePropertyManager::new(self.db);
        for item in edge_property_manager.iterate_for_owner(out_id, t, in_id)? {
            let ((edge_property_out_id, edge_property_t, edge_property_in_id, edge_property_name), _) = item?;
            edge_property_manager.delete(
                &mut batch,
                edge_property_out_id,
                &edge_property_t,
                edge_property_in_id,
                &edge_property_name[..],
>>>>>>> cce09d80
            )?;
        }

        Ok(())
    }

    pub fn compact(&self) {
        self.db.compact_range_cf::<&[u8], &[u8]>(self.cf, None, None);
        EdgeRangeManager::new(self.db).compact();
        EdgeRangeManager::new_reversed(self.db).compact();
    }
}

pub struct EdgeRangeManager<'a> {
    pub db: &'a DB,
    pub cf: &'a ColumnFamily,
}

impl<'a> EdgeRangeManager<'a> {
    pub fn new(db: &'a DB) -> Self {
        EdgeRangeManager {
            cf: db.cf_handle("edge_ranges:v1").unwrap(),
            db,
        }
    }

    pub fn new_reversed(db: &'a DB) -> Self {
        EdgeRangeManager {
            cf: db.cf_handle("reversed_edge_ranges:v1").unwrap(),
            db,
        }
    }

    fn key(&self, first_id: Uuid, t: &models::Type, second_id: Uuid) -> Vec<u8> {
        build(&[
            Component::Uuid(first_id),
            Component::Type(t),
            Component::Uuid(second_id),
        ])
    }

    fn iterate(
        &'a self,
        iterator: DBIterator<'a>,
        prefix: Vec<u8>,
    ) -> Result<impl Iterator<Item = Result<EdgeRangeItem>> + 'a> {
        let filtered = iterator.take_while(move |item| -> bool {
            let (ref k, _) = *item;
            k.starts_with(&prefix)
        });

        Ok(filtered.map(move |item| -> Result<EdgeRangeItem> {
            let (k, _) = item;
            let mut cursor = Cursor::new(k);
            let first_id = read_uuid(&mut cursor);
            let t = read_type(&mut cursor);
            let second_id = read_uuid(&mut cursor);
            Ok((first_id, t, second_id))
        }))
    }

    pub fn iterate_for_range(
        &'a self,
        id: Uuid,
        t: Option<&models::Type>,
<<<<<<< HEAD
    ) -> Result<impl Iterator<Item = Result<EdgeRangeItem>>> {
=======
        high: Option<DateTime<Utc>>,
    ) -> Result<Box<dyn Iterator<Item = Result<EdgeRangeItem>> + 'a>> {
>>>>>>> cce09d80
        match t {
            Some(t) => {
                let prefix = build(&[Component::Uuid(id), Component::Type(t)]);
                let iterator = self
                    .db
                    .iterator_cf(self.cf, IteratorMode::From(&prefix, Direction::Forward))?;
                Ok(self.iterate(iterator, prefix)?)
            }
            None => {
                let prefix = build(&[Component::Uuid(id)]);
                let iterator = self
                    .db
                    .iterator_cf(self.cf, IteratorMode::From(&prefix, Direction::Forward))?;
                Ok(self.iterate(iterator, prefix)?)
            }
        }
    }

    pub fn iterate_for_owner(&'a self, id: Uuid) -> Result<impl Iterator<Item = Result<EdgeRangeItem>> + 'a> {
        let prefix = build(&[Component::Uuid(id)]);
        let iterator = self
            .db
            .iterator_cf(self.cf, IteratorMode::From(&prefix, Direction::Forward))?;
        self.iterate(iterator, prefix)
    }

    pub fn exists(&self, first_id: Uuid, t: &models::Type, second_id: Uuid) -> Result<bool> {
        Ok(self.db.get_cf(self.cf, &self.key(first_id, t, second_id))?.is_some())
    }

    pub fn set(
        &self,
        batch: &mut WriteBatch,
        first_id: Uuid,
        t: &models::Type,
        second_id: Uuid,
    ) -> Result<()> {
        let key = self.key(first_id, t, second_id);
        batch.put_cf(self.cf, &key, &[])?;
        Ok(())
    }

    pub fn delete(
        &self,
        batch: &mut WriteBatch,
        first_id: Uuid,
        t: &models::Type,
        second_id: Uuid,
    ) -> Result<()> {
        batch.delete_cf(self.cf, &self.key(first_id, t, second_id))?;
        Ok(())
    }

    pub fn compact(&self) {
        self.db.compact_range_cf::<&[u8], &[u8]>(self.cf, None, None);
    }
}

pub struct VertexPropertyManager<'a> {
    pub db: &'a DB,
    pub cf: &'a ColumnFamily,
}

impl<'a> VertexPropertyManager<'a> {
    pub fn new(db: &'a DB) -> Self {
        VertexPropertyManager {
            cf: db.cf_handle("vertex_properties:v1").unwrap(),
            db,
        }
    }

    fn key(&self, vertex_id: Uuid, name: &str) -> Vec<u8> {
        build(&[Component::Uuid(vertex_id), Component::UnsizedString(name)])
    }

    pub fn iterate_for_owner(
        &'a self,
        vertex_id: Uuid,
    ) -> Result<impl Iterator<Item = Result<OwnedPropertyItem>> + 'a> {
        let prefix = build(&[Component::Uuid(vertex_id)]);

        let iterator = self
            .db
            .iterator_cf(self.cf, IteratorMode::From(&prefix, Direction::Forward))?;

        let filtered = iterator.take_while(move |item| -> bool {
            let (ref k, _) = *item;
            k.starts_with(&prefix)
        });

        Ok(filtered.map(move |item| -> Result<OwnedPropertyItem> {
            let (k, v) = item;
            let mut cursor = Cursor::new(k);
            let owner_id = read_uuid(&mut cursor);
            debug_assert_eq!(vertex_id, owner_id);
            let name = read_unsized_string(&mut cursor);
            let value = serde_json::from_slice(&v)?;
            Ok(((owner_id, name), value))
        }))
    }

    pub fn get(&self, vertex_id: Uuid, name: &str) -> Result<Option<JsonValue>> {
        let key = self.key(vertex_id, name);

        match self.db.get_cf(self.cf, &key)? {
            Some(value_bytes) => Ok(Some(serde_json::from_slice(&value_bytes)?)),
            None => Ok(None),
        }
    }

    pub fn set(&self, batch: &mut WriteBatch, vertex_id: Uuid, name: &str, value: &JsonValue) -> Result<()> {
        let key = self.key(vertex_id, name);
        let value_json = serde_json::to_vec(value)?;
        batch.put_cf(self.cf, &key, &value_json)?;
        Ok(())
    }

    pub fn delete(&self, batch: &mut WriteBatch, vertex_id: Uuid, name: &str) -> Result<()> {
        batch.delete_cf(self.cf, &self.key(vertex_id, name))?;
        Ok(())
    }

    pub fn compact(&self) {
        self.db.compact_range_cf::<&[u8], &[u8]>(self.cf, None, None);
    }
}

pub struct EdgePropertyManager<'a> {
    pub db: &'a DB,
    pub cf: &'a ColumnFamily,
}

impl<'a> EdgePropertyManager<'a> {
    pub fn new(db: &'a DB) -> Self {
        EdgePropertyManager {
            cf: db.cf_handle("edge_properties:v1").unwrap(),
            db,
        }
    }

    fn key(&self, out_id: Uuid, t: &models::Type, in_id: Uuid, name: &str) -> Vec<u8> {
        build(&[
            Component::Uuid(out_id),
            Component::Type(t),
            Component::Uuid(in_id),
            Component::UnsizedString(name),
        ])
    }

    pub fn iterate_for_owner(
        &'a self,
        out_id: Uuid,
        t: &'a models::Type,
        in_id: Uuid,
    ) -> Result<Box<dyn Iterator<Item = Result<EdgePropertyItem>> + 'a>> {
        let prefix = build(&[Component::Uuid(out_id), Component::Type(t), Component::Uuid(in_id)]);

        let iterator = self
            .db
            .iterator_cf(self.cf, IteratorMode::From(&prefix, Direction::Forward))?;

        let filtered = iterator.take_while(move |item| -> bool {
            let (ref k, _) = *item;
            k.starts_with(&prefix)
        });

        let mapped = filtered.map(move |item| -> Result<EdgePropertyItem> {
            let (k, v) = item;
            let mut cursor = Cursor::new(k);

            let edge_property_out_id = read_uuid(&mut cursor);
            debug_assert_eq!(edge_property_out_id, out_id);

            let edge_property_t = read_type(&mut cursor);
            debug_assert_eq!(&edge_property_t, t);

            let edge_property_in_id = read_uuid(&mut cursor);
            debug_assert_eq!(edge_property_in_id, in_id);

            let edge_property_name = read_unsized_string(&mut cursor);

            let value = serde_json::from_slice(&v)?;
            Ok((
                (
                    edge_property_out_id,
                    edge_property_t,
                    edge_property_in_id,
                    edge_property_name,
                ),
                value,
            ))
        });

        Ok(Box::new(mapped))
    }

    pub fn get(&self, out_id: Uuid, t: &models::Type, in_id: Uuid, name: &str) -> Result<Option<JsonValue>> {
        let key = self.key(out_id, t, in_id, name);

        match self.db.get_cf(self.cf, &key)? {
            Some(value_bytes) => Ok(Some(serde_json::from_slice(&value_bytes)?)),
            None => Ok(None),
        }
    }

    pub fn set(
        &self,
        batch: &mut WriteBatch,
        out_id: Uuid,
        t: &models::Type,
        in_id: Uuid,
        name: &str,
        value: &JsonValue,
    ) -> Result<()> {
        let key = self.key(out_id, t, in_id, name);
        let value_json = serde_json::to_vec(value)?;
        batch.put_cf(self.cf, &key, &value_json)?;
        Ok(())
    }

    pub fn delete(
        &self,
        batch: &mut WriteBatch,
        out_id: Uuid,
        t: &models::Type,
        in_id: Uuid,
        name: &str,
    ) -> Result<()> {
        batch.delete_cf(self.cf, &self.key(out_id, t, in_id, name))?;
        Ok(())
    }

    pub fn compact(&self) {
        self.db.compact_range_cf::<&[u8], &[u8]>(self.cf, None, None);
    }
}<|MERGE_RESOLUTION|>--- conflicted
+++ resolved
@@ -3,16 +3,9 @@
 use std::u8;
 
 use super::bytes::*;
-<<<<<<< HEAD
-use errors::Result;
-use models;
-=======
 use crate::errors::Result;
 use crate::models;
 
-use chrono::offset::Utc;
-use chrono::DateTime;
->>>>>>> cce09d80
 use rocksdb::{ColumnFamily, DBIterator, Direction, IteratorMode, WriteBatch, DB};
 use serde_json;
 use serde_json::Value as JsonValue;
@@ -93,7 +86,6 @@
             vertex_property_manager.delete(&mut batch, vertex_property_owner_id, &vertex_property_name[..])?;
         }
 
-<<<<<<< HEAD
         let edge_range_manager = EdgeRangeManager::new(self.db.clone());
         for item in edge_range_manager.iterate_for_owner(id)? {
             let (edge_range_outbound_id, edge_range_t, edge_range_inbound_id) = item?;
@@ -119,42 +111,7 @@
                 reversed_edge_range_outbound_id,
                 &reversed_edge_range_t,
                 reversed_edge_range_inbound_id,
-=======
-        let edge_manager = EdgeManager::new(self.db);
-
-        {
-            let edge_range_manager = EdgeRangeManager::new(self.db);
-            for item in edge_range_manager.iterate_for_owner(id)? {
-                let (edge_range_out_id, edge_range_t, edge_range_update_datetime, edge_range_in_id) = item?;
-                debug_assert_eq!(edge_range_out_id, id);
-                edge_manager.delete(
-                    &mut batch,
-                    edge_range_out_id,
-                    &edge_range_t,
-                    edge_range_in_id,
-                    edge_range_update_datetime,
-                )?;
-            }
-        }
-
-        {
-            let reversed_edge_range_manager = EdgeRangeManager::new_reversed(self.db);
-            for item in reversed_edge_range_manager.iterate_for_owner(id)? {
-                let (
-                    reversed_edge_range_in_id,
-                    reversed_edge_range_t,
-                    reversed_edge_range_update_datetime,
-                    reversed_edge_range_out_id,
-                ) = item?;
-                debug_assert_eq!(reversed_edge_range_in_id, id);
-                edge_manager.delete(
-                    &mut batch,
-                    reversed_edge_range_out_id,
-                    &reversed_edge_range_t,
-                    reversed_edge_range_in_id,
-                    reversed_edge_range_update_datetime,
-                )?;
-            }
+            )?;
         }
 
         Ok(())
@@ -162,95 +119,6 @@
 
     pub fn compact(&self) {
         self.db.compact_range_cf::<&[u8], &[u8]>(self.cf, None, None);
-    }
-}
-
-pub struct EdgeManager<'a> {
-    pub db: &'a DB,
-    pub cf: &'a ColumnFamily,
-}
-
-impl<'a> EdgeManager<'a> {
-    pub fn new(db: &'a DB) -> Self {
-        EdgeManager {
-            cf: db.cf_handle("edges:v1").unwrap(),
-            db,
-        }
-    }
-
-    fn key(&self, out_id: Uuid, t: &models::Type, in_id: Uuid) -> Vec<u8> {
-        build(&[Component::Uuid(out_id), Component::Type(t), Component::Uuid(in_id)])
-    }
-
-    pub fn get(&self, out_id: Uuid, t: &models::Type, in_id: Uuid) -> Result<Option<DateTime<Utc>>> {
-        match self.db.get_cf(self.cf, &self.key(out_id, t, in_id))? {
-            Some(value_bytes) => {
-                let mut cursor = Cursor::new(value_bytes.deref());
-                Ok(Some(read_datetime(&mut cursor)))
-            }
-            None => Ok(None),
-        }
-    }
-
-    pub fn set(
-        &self,
-        mut batch: &mut WriteBatch,
-        out_id: Uuid,
-        t: &models::Type,
-        in_id: Uuid,
-        new_update_datetime: DateTime<Utc>,
-    ) -> Result<()> {
-        let edge_range_manager = EdgeRangeManager::new(self.db);
-        let reversed_edge_range_manager = EdgeRangeManager::new_reversed(self.db);
-
-        if let Some(update_datetime) = self.get(out_id, t, in_id)? {
-            edge_range_manager.delete(&mut batch, out_id, t, update_datetime, in_id)?;
-            reversed_edge_range_manager.delete(&mut batch, in_id, t, update_datetime, out_id)?;
-        }
-
-        let key = self.key(out_id, t, in_id);
-        batch.put_cf(self.cf, &key, &build(&[Component::DateTime(new_update_datetime)]))?;
-        edge_range_manager.set(&mut batch, out_id, t, new_update_datetime, in_id)?;
-        reversed_edge_range_manager.set(&mut batch, in_id, t, new_update_datetime, out_id)?;
-        Ok(())
-    }
-
-    pub fn delete(
-        &self,
-        mut batch: &mut WriteBatch,
-        out_id: Uuid,
-        t: &models::Type,
-        in_id: Uuid,
-        update_datetime: DateTime<Utc>,
-    ) -> Result<()> {
-        batch.delete_cf(self.cf, &self.key(out_id, t, in_id))?;
-
-        let edge_range_manager = EdgeRangeManager::new(self.db);
-        edge_range_manager.delete(&mut batch, out_id, t, update_datetime, in_id)?;
-
-        let reversed_edge_range_manager = EdgeRangeManager::new_reversed(self.db);
-        reversed_edge_range_manager.delete(&mut batch, in_id, t, update_datetime, out_id)?;
-
-        let edge_property_manager = EdgePropertyManager::new(self.db);
-        for item in edge_property_manager.iterate_for_owner(out_id, t, in_id)? {
-            let ((edge_property_out_id, edge_property_t, edge_property_in_id, edge_property_name), _) = item?;
-            edge_property_manager.delete(
-                &mut batch,
-                edge_property_out_id,
-                &edge_property_t,
-                edge_property_in_id,
-                &edge_property_name[..],
->>>>>>> cce09d80
-            )?;
-        }
-
-        Ok(())
-    }
-
-    pub fn compact(&self) {
-        self.db.compact_range_cf::<&[u8], &[u8]>(self.cf, None, None);
-        EdgeRangeManager::new(self.db).compact();
-        EdgeRangeManager::new_reversed(self.db).compact();
     }
 }
 
@@ -306,26 +174,23 @@
         &'a self,
         id: Uuid,
         t: Option<&models::Type>,
-<<<<<<< HEAD
-    ) -> Result<impl Iterator<Item = Result<EdgeRangeItem>>> {
-=======
-        high: Option<DateTime<Utc>>,
     ) -> Result<Box<dyn Iterator<Item = Result<EdgeRangeItem>> + 'a>> {
->>>>>>> cce09d80
         match t {
             Some(t) => {
                 let prefix = build(&[Component::Uuid(id), Component::Type(t)]);
+                let low_key = build(&[Component::Uuid(id), Component::Type(t)]);
                 let iterator = self
                     .db
-                    .iterator_cf(self.cf, IteratorMode::From(&prefix, Direction::Forward))?;
-                Ok(self.iterate(iterator, prefix)?)
+                    .iterator_cf(self.cf, IteratorMode::From(&low_key, Direction::Forward))?;
+                Ok(Box::new(self.iterate(iterator, prefix)?))
             }
             None => {
                 let prefix = build(&[Component::Uuid(id)]);
                 let iterator = self
                     .db
                     .iterator_cf(self.cf, IteratorMode::From(&prefix, Direction::Forward))?;
-                Ok(self.iterate(iterator, prefix)?)
+                let mapped = self.iterate(iterator, prefix)?;
+                Ok(Box::new(mapped))
             }
         }
     }
