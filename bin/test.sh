--- conflicted
+++ resolved
@@ -16,13 +16,7 @@
 cargo build
 
 if [ "$ACTION" == "test" ]; then
-<<<<<<< HEAD
-    cargo test $TEST_NAME
-else
-    cargo +nightly bench $TEST_NAME
-=======
     cargo test --features=test-suite $TEST_NAME
 else
     cargo +nightly bench --features=bench-suite $TEST_NAME
->>>>>>> 3332baf4
 fi