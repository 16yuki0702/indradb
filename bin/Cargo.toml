[package]
name = "indradb"
version = "1.0.3"
authors = ["Yusuf Simonson <simonson@gmail.com>"]
description = "A graph database server"
homepage = "https://indradb.github.io"
repository = "https://github.com/indradb/indradb"
keywords = ["graph", "database"]
categories = ["database", "database-implementations"]
license = "MPL-2.0"
build = "build.rs"
edition = "2018"

[badges]
travis-ci = { repository = "indradb/indradb", branch = "master" }

[features]
bench-suite = ["indradb-lib/bench-suite"]
test-suite = ["indradb-lib/test-suite"]

[[bin]]
name = "indradb"
path = "src/server/main.rs"

[lib]
name = "common"
path = "src/common/lib.rs"

[dependencies]
<<<<<<< HEAD
error-chain = "~0.12.0"
serde_json = "^1.0.31"
lazy_static = "^1.1.0"
capnp = "0.9.2"
capnp-rpc = "0.9.0"
futures = "0.1.25"
tokio-core = "0.1.17"
tokio-io = "0.1.10"
futures-cpupool = "0.1.8"
num_cpus = "1.8.0"
uuid = "~0.7.1"
=======
failure = "0.1.7"
serde_json = "^1.0.44"
lazy_static = "^1.4.0"
uuid = "0.8.1"
capnp = "0.11.0"
capnp-rpc = "0.11.0"
futures = "0.3.0"
async-std = { version = "1.0", features = ["unstable"] }
num_cpus = "1.11.1"
chrono = "0.4.10"
>>>>>>> cce09d80

[dependencies.indradb-lib]
path = "../lib"
version = "1.0.3"
features = ["test-suite", "rocksdb-datastore"]

[build-dependencies]
capnpc = "0.11.0"<|MERGE_RESOLUTION|>--- conflicted
+++ resolved
@@ -27,19 +27,6 @@
 path = "src/common/lib.rs"
 
 [dependencies]
-<<<<<<< HEAD
-error-chain = "~0.12.0"
-serde_json = "^1.0.31"
-lazy_static = "^1.1.0"
-capnp = "0.9.2"
-capnp-rpc = "0.9.0"
-futures = "0.1.25"
-tokio-core = "0.1.17"
-tokio-io = "0.1.10"
-futures-cpupool = "0.1.8"
-num_cpus = "1.8.0"
-uuid = "~0.7.1"
-=======
 failure = "0.1.7"
 serde_json = "^1.0.44"
 lazy_static = "^1.4.0"
@@ -49,8 +36,6 @@
 futures = "0.3.0"
 async-std = { version = "1.0", features = ["unstable"] }
 num_cpus = "1.11.1"
-chrono = "0.4.10"
->>>>>>> cce09d80
 
 [dependencies.indradb-lib]
 path = "../lib"
