--- conflicted
+++ resolved
@@ -1,17 +1,7 @@
 #[macro_use]
 extern crate failure;
 
-<<<<<<< HEAD
-extern crate common;
-extern crate core;
-extern crate futures;
-extern crate indradb;
-extern crate num_cpus;
-extern crate serde_json;
-extern crate uuid;
-=======
 mod errors;
->>>>>>> cce09d80
 
 use std::env;
 use std::net::ToSocketAddrs;
